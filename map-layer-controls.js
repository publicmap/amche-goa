import { convertToKML, gstableToArray } from './map-utils.js';

// Update the getQueryParameters function to handle empty parameters correctly
function getQueryParameters() {
    const queryString = window.location.search;
    const urlParams = new URLSearchParams(queryString);
    
    // Return the URLSearchParams object directly
    return urlParams;
}

class MapLayerControl {
    constructor(options) {
        this._defaultStyles = {
            vector: {
                fill: {
                    'fill-color': '#FF0000',
                    'fill-opacity': [
                        'case',
                        ['boolean', ['feature-state', 'selected'], false],
                        0.2,
                        ['boolean', ['feature-state', 'hover'], false],
                        0.8,
                        0.03
                    ]
                },
                line: {
                    'line-color': 'green',
                    'line-width': [
                        'interpolate',
                        ['linear'],
                        ['zoom'],
                        10, [
                            'case',
                            ['boolean', ['feature-state', 'selected'], false],
                            2,
                            ['boolean', ['feature-state', 'hover'], false],
                            1.5,
                            0.5
                        ],
                        16, [
                            'case',
                            ['boolean', ['feature-state', 'selected'], false],
                            4,
                            ['boolean', ['feature-state', 'hover'], false],
                            3,
                            1
                        ]
                    ],
                    'line-opacity': 1
                }
            },
            geojson: {
                fill: {
                    'fill-color': '#ff0000',
                    'fill-opacity': 0.5
                },
                line: {
                    'line-color': '#ff0000',
                    'line-width': 2
                },
                text: {
                    'text-field': ['get', 'name'],
                    'text-size': 12,
                    'text-color': '#000000',
                    'text-halo-color': '#ffffff',
                    'text-halo-width': 2,
                    'text-offset': [0, 0],
                    'text-anchor': 'center',
                    'text-justify': 'center',
                    'text-allow-overlap': false
                }
            },
            markers: {
                circle: {
                    'circle-radius': 6,
                    'circle-color': '#FF0000',
                    'circle-opacity': 0.9,
                    'circle-stroke-width': 1,
                    'circle-stroke-color': '#ffffff'
                }
            },
            terrain: {
                exaggeration: 1.5,
                fog: {
                    range: [-1, 2],
                    'horizon-blend': 0.3,
                    color: '#ffffff',
                    'high-color': '#add8e6',
                    'space-color': '#d8f2ff',
                    'star-intensity': 0.0
                }
            }
        };

        this._domCache = {};
        this._options = {
            groups: Array.isArray(options) ? options : [options]
        };
        MapLayerControl.instances = (MapLayerControl.instances || 0) + 1;
        this._instanceId = MapLayerControl.instances;
        this._initialized = false;
        this._sourceControls = [];
        this._editMode = false;
        const editModeToggle = document.getElementById('edit-mode-toggle');
        if (editModeToggle) {
            editModeToggle.addEventListener('click', () => {
                this._editMode = !this._editMode;
                editModeToggle.classList.toggle('active');
                editModeToggle.style.backgroundColor = this._editMode ? '#006dff' : '';
            });
        }
        
        // Add share link handler
        this._initializeShareLink();
    }

    _initializeShareLink() {
        const shareButton = document.getElementById('share-link');
        if (!shareButton) return;

        shareButton.addEventListener('click', () => {
            // Get all visible layers
            const visibleLayers = this._getVisibleLayers();
            
            // Create new URL with layers parameter
            const url = new URL(window.location.href);
            
            // Set layers parameter with all visible layers including streetmap
            if (visibleLayers.length > 0) {
                url.searchParams.set('layers', visibleLayers.join(','));
            } else {
                url.searchParams.delete('layers');
            }
            
            // Remove streetmap parameter if it exists (since we're now using layers)
            url.searchParams.delete('streetmap');
            
            // Create pretty URL by manually replacing encoded characters
            const prettyUrl = decodeURIComponent(url.toString())
                .replace(/\+/g, ' '); // Replace plus signs with spaces if needed
            
            // Update browser URL without reloading the page
            window.history.replaceState({}, '', prettyUrl);
            
            // Copy to clipboard
            navigator.clipboard.writeText(prettyUrl).then(() => {
                // Show toast notification
                this._showToast('Link copied to clipboard!');
                
                // Generate QR code using the pretty URL
                const qrCodeUrl = `https://api.qrserver.com/v1/create-qr-code/?size=500x500&data=${encodeURIComponent(prettyUrl)}`;
                
                // Create QR code image for button
                const qrCode = document.createElement('img');
                qrCode.src = qrCodeUrl;
                qrCode.alt = 'QR Code';
                qrCode.style.width = '30px';
                qrCode.style.height = '30px';
                qrCode.style.cursor = 'pointer';
                
                // Store original button content
                const originalContent = shareButton.innerHTML;
                
                // Replace button content with QR code
                shareButton.innerHTML = '';
                shareButton.appendChild(qrCode);
                
                // Add click handler to QR code to show full screen overlay
                qrCode.addEventListener('click', (e) => {
                    e.stopPropagation();
                    
                    // Create full screen overlay
                    const overlay = document.createElement('div');
                    overlay.style.position = 'fixed';
                    overlay.style.top = '0';
                    overlay.style.left = '0';
                    overlay.style.width = '100%';
                    overlay.style.height = '100%';
                    overlay.style.backgroundColor = 'rgba(0, 0, 0, 0.9)';
                    overlay.style.display = 'flex';
                    overlay.style.justifyContent = 'center';
                    overlay.style.alignItems = 'center';
                    overlay.style.zIndex = '9999';
                    overlay.style.cursor = 'pointer';
                    overlay.style.padding = '10px'; // Add padding to ensure some space from edges
                    
                    // Create large QR code
                    const largeQRCode = document.createElement('img');
                    largeQRCode.src = qrCodeUrl; // Use the same high-res QR code
                    largeQRCode.alt = 'QR Code';
                    largeQRCode.style.width = 'auto';
                    largeQRCode.style.height = 'auto';
                    largeQRCode.style.maxWidth = 'min(500px, 90vw)'; // Use the smaller of 500px or 90% viewport width
                    largeQRCode.style.maxHeight = '90vh'; // Maximum 90% of viewport height
                    largeQRCode.style.objectFit = 'contain'; // Maintain aspect ratio
                    
                    // Close overlay when clicked
                    overlay.addEventListener('click', () => {
                        document.body.removeChild(overlay);
                    });
                    
                    overlay.appendChild(largeQRCode);
                    document.body.appendChild(overlay);
                });
                
                // Auto-revert after 30 seconds
                setTimeout(() => {
                    if (shareButton.contains(qrCode)) {
                        shareButton.innerHTML = originalContent;
                    }
                }, 30000);
            }).catch(err => {
                console.error('Failed to copy link:', err);
                this._showToast('Failed to copy link', 'error');
            });
        });
    }

    _showToast(message, type = 'success') {
        // Create toast element if it doesn't exist
        let toast = document.querySelector('.toast-notification');
        if (!toast) {
            toast = document.createElement('div');
            toast.className = 'toast-notification';
            document.body.appendChild(toast);
        }

        // Set message and style based on type
        toast.textContent = message;
        toast.style.backgroundColor = type === 'success' ? '#4CAF50' : '#f44336';

        // Show toast
        requestAnimationFrame(() => {
            toast.classList.add('show');
            
            // Hide toast after 3 seconds
            setTimeout(() => {
                toast.classList.remove('show');
                
                // Remove element after animation
                setTimeout(() => {
                    toast.remove();
                }, 300);
            }, 3000);
        });
    }

    _getVisibleLayers() {
        const visibleLayers = [];
        
        this._options.groups.forEach((group, index) => {
            // Find the checkbox within the group header
            const groupHeader = this._sourceControls[index]?.closest('.group-header');
            const checkbox = groupHeader?.querySelector('input[type="checkbox"]');
            
            if (checkbox?.checked) {
                if (group.type === 'terrain') {
                    visibleLayers.push('terrain');
                } else if (group.type === 'vector') {
                    visibleLayers.push(group.id);
                } else if (group.type === 'tms') {
                    visibleLayers.push(group.id);
                } else if (group.type === 'markers') {
                    visibleLayers.push(group.id);
                } else if (group.type === 'geojson') {
                    visibleLayers.push(group.id);
                } else if (group.type === 'style') {
                    // Add streetmap parameter if style layer is visible
                    visibleLayers.push('streetmap');
<<<<<<< HEAD
                } else if (group.type === 'layer-group') {
                    // Find which radio button is selected in this group
                    const radioGroup = groupHeader?.querySelector('.radio-group');
=======
                } else if (group.layers) {
                    // For layer groups, check which radio button is selected
                    const radioGroup = this._sourceControls[index]?.querySelector('.radio-group');
>>>>>>> 0aaf60c5
                    const selectedRadio = radioGroup?.querySelector('input[type="radio"]:checked');
                    if (selectedRadio) {
                        visibleLayers.push(selectedRadio.value);
                    }
                }
            }
        });

        return visibleLayers;
    }

    renderToContainer(container, map) {
        this._container = container;
        this._map = map;

        // Initialize visibility cache if not exists
        this._visibilityCache = new Map();

        const $controlContainer = $('<div>', {
            class: 'layer-control'
        });
        
        if (this._map.isStyleLoaded()) {
            this._initializeControl($controlContainer);
        } else {
            this._map.on('style.load', () => {
                this._initializeControl($controlContainer);
            });
        }
        
        $(container).append($controlContainer);
    }

    _initializeControl($container) {
        // Add URL parameter handling at the start
        const urlParams = getQueryParameters();
        const layersParam = urlParams.get('layers');
        
        // If no layers parameter is specified, treat all initiallyChecked layers as active
        const activeLayers = layersParam ? 
            layersParam.split(',').map(s => s.trim()) : 
            this._options.groups
                .filter(group => group.initiallyChecked)
                .map(group => group.type === 'style' ? 'streetmap' : group.id);

        this._options.groups.forEach((group, groupIndex) => {
            // Update initiallyChecked based on URL parameter or original setting
            if (layersParam) {
<<<<<<< HEAD
                if (group.type === 'style') {
                    group.initiallyChecked = activeLayers.includes('streetmap');
                } else if (group.type === 'layer-group') {
                    // For layer groups, check if any of its subgroups are active
                    const hasActiveSubgroup = group.groups.some(subgroup => 
                        activeLayers.includes(subgroup.id)
                    );
                    group.initiallyChecked = hasActiveSubgroup;
=======
                // If layers parameter exists, use it to determine initial state
                if (group.type === 'style') {
                    group.initiallyChecked = activeLayers.includes('streetmap');
>>>>>>> 0aaf60c5
                } else {
                    group.initiallyChecked = activeLayers.includes(group.id);
                }
            }
<<<<<<< HEAD
=======
            // If no layers parameter, use the original initiallyChecked value
>>>>>>> 0aaf60c5

            const $groupHeader = $('<sl-details>', {
                class: 'group-header w-full map-controls-group',
                open: group.initiallyChecked || false
            });
            this._sourceControls[groupIndex] = $groupHeader[0];

            // Update the sl-show/hide event handlers to properly sync checkbox state
            $groupHeader[0].addEventListener('sl-show', (event) => {
                const checkbox = event.target.querySelector('input[type="checkbox"]');
                if (checkbox) {
                    checkbox.checked = true;
                    this._toggleSourceControl(groupIndex, true);
                    $opacityButton.toggleClass('hidden', false);
                }
            });

            $groupHeader[0].addEventListener('sl-hide', (event) => {
                const checkbox = event.target.querySelector('input[type="checkbox"]');
                if (checkbox) {
                    checkbox.checked = false;
                    this._toggleSourceControl(groupIndex, false);
                    $opacityButton.toggleClass('hidden', true);
                }
            });

            // Initialize layers only if they should be visible
            if (group.initiallyChecked) {
                // Use requestAnimationFrame to ensure DOM is ready
                requestAnimationFrame(() => {
                    this._toggleSourceControl(groupIndex, true);
                    if (['tms', 'vector', 'geojson', 'layer-group'].includes(group.type)) {
                        $opacityButton.toggleClass('hidden', false);
                    }
                });
            } else {
                // Ensure layers are hidden if not initially checked
                requestAnimationFrame(() => {
                    this._toggleSourceControl(groupIndex, false);
                });
            }

            // Add empty slots to remove the icons
            $groupHeader.append(
                $('<span>', { slot: 'expand-icon' }),
                $('<span>', { slot: 'collapse-icon' })
            );

            const $summary = $('<div>', {
                slot: 'summary',
                class: 'flex items-center relative w-full h-12'
            });

            const $contentWrapper = $('<div>', {
                class: 'flex items-center gap-2 relative z-10 w-full p-2'
            });

            // Replace the existing checkbox creation with this:
            const $checkboxLabel = $('<label>', {
                class: 'flex items-center gap-2 cursor-pointer'
            });

            const $checkbox = $('<input>', {
                type: 'checkbox',
                checked: group.initiallyChecked || false,
                class: 'w-4 h-4'
            }).on('change', (e) => {
                const isChecked = e.target.checked;
                if (isChecked !== $groupHeader[0].open) {
                    $groupHeader[0].open = isChecked;
                }
            });
<<<<<<< HEAD

            const $titleSpan = $('<span>', {
                text: group.title,
                class: 'control-title text-sm font-medium font-bold text-white'
            });

            $checkboxLabel.append($checkbox, $titleSpan);

=======

            const $titleSpan = $('<span>', {
                text: group.title,
                class: 'control-title text-sm font-medium font-bold text-white'
            });

            $checkboxLabel.append($checkbox, $titleSpan);

>>>>>>> 0aaf60c5
            const $opacityButton = ['tms', 'vector', 'geojson', 'layer-group'].includes(group.type) 
                ? $('<sl-icon-button>', {
                    class: 'opacity-toggle hidden ml-auto',
                    'data-opacity': '0.95',
                    title: 'Toggle opacity',
                    name: 'layers-fill', // Start with filled icon
                    'font-size': '2.5rem'
                }).css({
                    '--sl-color-neutral-600': '#ffffff', // Start with white for full opacity
                    '--sl-color-primary-600': 'currentColor', // Use current color instead of hover effect
                    '--sl-color-primary-500': 'currentColor',
                    'color': '#ffffff' // Set initial color
                })
                : $('<span>');

            $opacityButton[0]?.addEventListener('click', (e) => {
                e.preventDefault();
                e.stopPropagation();
                const currentOpacity = parseFloat($opacityButton.attr('data-opacity'));

                const newOpacity = currentOpacity === 0.95 ? 0.5 : 0.95;
                $opacityButton.attr('data-opacity', newOpacity);
                $opacityButton.title = `Toggle opacity`;
                
                // Update icon based on opacity
                $opacityButton.attr('name', newOpacity === 0.95 ? 'layers-fill' : 'layers');
                
                if (group.type === 'layer-group') {
                    const allLayers = this._map.getStyle().layers.map(layer => layer.id);
                    group.groups.forEach(subGroup => {
                        const matchingLayers = allLayers.filter(layerId => 
                            layerId === subGroup.id || 
                            layerId.startsWith(`${subGroup.id}-`) ||
                            layerId.startsWith(`${subGroup.id} `)
                        );
                        
                        matchingLayers.forEach(layerId => {
                            if (this._map.getLayer(layerId)) {
                                const layer = this._map.getLayer(layerId);
                                if (layer.type === 'fill') {
                                    this._map.setPaintProperty(layerId, 'fill-opacity', newOpacity * 0.5);
                                } else if (layer.type === 'line') {
                                    this._map.setPaintProperty(layerId, 'line-opacity', newOpacity);
                                } else if (layer.type === 'symbol') {
                                    this._map.setPaintProperty(layerId, 'text-opacity', newOpacity);
                                } else if (layer.type === 'raster') {
                                    this._map.setPaintProperty(layerId, 'raster-opacity', newOpacity);
                                }
                            }
                        });
                    });
                } else if (group.type === 'geojson') {
                    const sourceId = `geojson-${group.id}`;
                    if (this._map.getLayer(`${sourceId}-fill`)) {
                        this._map.setPaintProperty(`${sourceId}-fill`, 'fill-opacity', newOpacity * 0.5);
                    }
                    if (this._map.getLayer(`${sourceId}-line`)) {
                        this._map.setPaintProperty(`${sourceId}-line`, 'line-opacity', newOpacity);
                    }
                    if (this._map.getLayer(`${sourceId}-label`)) {
                        this._map.setPaintProperty(`${sourceId}-label`, 'text-opacity', newOpacity);
                    }
                } else if (group.type === 'tms') {
                    const layerId = `tms-layer-${group.id}`;
                    if (this._map.getLayer(layerId)) {
                        this._map.setPaintProperty(layerId, 'raster-opacity', newOpacity);
                    }
                } else if (group.type === 'vector') {
                    const layerConfig = group._layerConfig;
                    if (!layerConfig) return;

                    if (layerConfig.hasFillStyles) {
                        this._map.setPaintProperty(`vector-layer-${group.id}`, 'fill-opacity', newOpacity * 0.5);
                    }
                    if (layerConfig.hasLineStyles) {
                        this._map.setPaintProperty(`vector-layer-${group.id}-outline`, 'line-opacity', newOpacity);
                    }
                }
            });

          
            // Add header background if exists
            if (group.headerImage) {
                const $headerBg = $('<div>', {
                    class: 'absolute top-0 left-0 right-0 w-full h-full bg-cover bg-center bg-no-repeat',
                    style: `background-image: url('${group.headerImage}')`
                });
                
                const $headerOverlay = $('<div>', {
                    class: 'absolute top-0 left-0 right-0 w-full h-full bg-black bg-opacity-40'
                });
                
                $summary.append($headerBg, $headerOverlay, $contentWrapper);
            } else {
                $summary.append($contentWrapper);
            }

            $contentWrapper.append($checkboxLabel, $opacityButton);
            $groupHeader.append($summary);

            // Add source control to sl-details content
            const $sourceControl = $('<div>', {
                class: 'source-control mt-3 terrain-control-container' // Add terrain-control-container class
            });

            $container.append($groupHeader);

            const $opacityContainer = $('<div>', {
                class: 'opacity-control mt-2 px-2'
            });

            const $opacitySlider = $('<input>', {
                type: 'range',
                min: '0',
                max: '1',
                step: '0.1',
                value: '1',
                class: 'w-full'
            });

            const $opacityValue = $('<span>', {
                class: 'text-sm text-gray-600 ml-2',
                text: '100%'
            });

            $opacitySlider.on('input', (e) => {
                const value = parseFloat(e.target.value);
                $opacityValue.text(`${Math.round(value * 100)}%`);

                if (group.type === 'vector') {
                    const layerConfig = group._layerConfig;
                    if (!layerConfig) return;

                    if (layerConfig.hasFillStyles) {
                        this._map.setPaintProperty(`vector-layer-${group.id}`, 'fill-opacity', value * 0.5);
                    }
                    if (layerConfig.hasLineStyles) {
                        this._map.setPaintProperty(`vector-layer-${group.id}-outline`, 'line-opacity', value);
                    }
                } else if (group.type === 'geojson') {
                    const sourceId = `geojson-${group.id}`;
                    if (this._map.getLayer(`${sourceId}-fill`)) {
                        this._map.setPaintProperty(`${sourceId}-fill`, 'fill-opacity', value * 0.5);
                    }
                    if (this._map.getLayer(`${sourceId}-line`)) {
                        this._map.setPaintProperty(`${sourceId}-line`, 'line-opacity', value);
                    }
                    if (this._map.getLayer(`${sourceId}-label`)) {
                        this._map.setPaintProperty(`${sourceId}-label`, 'text-opacity', value);
                    }
                } else if (group.type === 'tms') {
                    const layerId = `tms-layer-${group.id}`;
                    if (this._map.getLayer(layerId)) {
                        this._map.setPaintProperty(layerId, 'raster-opacity', value);
                    }
                } else if (group.layers) {
                    group.layers.forEach(layer => {
                        if (this._map.getLayer(layer.id)) {
                            const layerType = this._map.getLayer(layer.id).type;
                            switch (layerType) {
                                case 'raster':
                                    this._map.setPaintProperty(layer.id, 'raster-opacity', value);
                                    break;
                                case 'fill':
                                    this._map.setPaintProperty(layer.id, 'fill-opacity', value);
                                    break;
                                case 'line':
                                    this._map.setPaintProperty(layer.id, 'line-opacity', value);
                                    break;
                                case 'symbol':
                                    this._map.setPaintProperty(layer.id, 'text-opacity', value);
                                    this._map.setPaintProperty(layer.id, 'icon-opacity', value);
                                    break;
                            }
                        }
                    });
                }
            });

            if (group.type !== 'terrain') {
                $sourceControl.append($opacityContainer);
            }

            if (group.description) {
                const $description = $('<div>', {
                    class: 'text-sm text-gray-600',
                    html: group.description  // Using html instead of text to allow HTML in descriptions
                });
                // Add description directly after the group header content
                const $contentArea = $('<div>', { class: 'description-area' });
                $contentArea.append($description);
                $groupHeader.append($contentArea);
            }

            // Add attribution with proper styling
            if (group.attribution) {
                const $attribution = $('<div>', {
                    class: 'layer-attribution',
                    html: `Source: ${group.attribution.replace(/<a /g, '<a target="_blank" rel="noopener noreferrer" ')}`
                });
                
                // Add attribution to description area
                const $descriptionArea = $groupHeader.find('.description-area');
                if ($descriptionArea.length) {
                    $descriptionArea.append($attribution);
                } else {
                    const $newDescriptionArea = $('<div>', { class: 'description-area' });
                    $newDescriptionArea.append($attribution);
                    $groupHeader.append($newDescriptionArea);
                }
            }

            if (group.type === 'layer-group') {
                const $radioGroup = $('<div>', { class: 'radio-group mt-2' });
                const $contentArea = $('<div>');

                group.groups.forEach((subGroup, index) => {
                    const $radioLabel = $('<label>', { class: 'radio-label' });
                    const $radio = $('<input>', {
                        type: 'radio',
                        name: `layer-group-${this._instanceId}-${groupIndex}`,
                        value: subGroup.id,
                        checked: index === 0
                    });

                    $radio.on('change', () => this._handleLayerGroupChange(subGroup.id, group.groups));

                    $radioLabel.append(
                        $radio,
                        $('<span>', { text: subGroup.title })
                    );
                    $radioGroup.append($radioLabel);

                    if (subGroup.attribution || subGroup.location) {
                        const links = [];
                        if (subGroup.attribution) {
                            links.push(`<a href="${subGroup.attribution}" target="_blank" class="hover:underline">Source</a>`);
                        }
                        if (subGroup.location) {
                            links.push(`<a href="#" class="hover:underline view-link" data-location="${subGroup.location}">View</a>`);
                        }

                        const $infoDiv = $('<div>', {
                            class: 'layer-info text-xs pl-5 text-gray-600',
                            html: links.join(' | ')
                        });

                        $infoDiv.find('.view-link').on('click', (e) => {
                            e.preventDefault();
                            this._flyToLocation(subGroup.location);
                        });

                        $radioLabel.append($infoDiv);
                    }
                });

                // Add radio group to content area
                $contentArea.append($radioGroup);
                
                // Add content area to sl-details
                $groupHeader.append($contentArea);
            } else if (group.type === 'geojson') {
                const sourceId = `geojson-${group.id}`;
                
                // Add source if it doesn't exist
                if (!this._map.getSource(sourceId)) {
                    this._map.addSource(sourceId, {
                        type: 'geojson',
                        data: group.url,
                        generateId: true  // Add this to automatically generate feature IDs
                    });

                    // Add fill layer
                    this._map.addLayer({
                        id: `${sourceId}-fill`,
                        type: 'fill',
                        source: sourceId,
                        paint: {
                            'fill-color': group.style?.['fill-color'] || this._defaultStyles.geojson.fill['fill-color'],
                            'fill-opacity': [
                                'case',
                                ['boolean', ['feature-state', 'hover'], false],
                                0.8,
                                group.style?.['fill-opacity'] || this._defaultStyles.geojson.fill['fill-opacity']
                            ]
                        },
                        layout: {
                            visibility: 'none'
                        }
                    });

                    // Add line layer
                    this._map.addLayer({
                        id: `${sourceId}-line`,
                        type: 'line',
                        source: sourceId,
                        paint: {
                            'line-color': group.style?.['line-color'] || this._defaultStyles.geojson.line['line-color'],
                            'line-width': [
                                'interpolate',
                                ['linear'],
                                ['zoom'],
                                10, 1,  // At zoom level 10, line width will be 1
                                16, 3,  // At zoom level 16, line width will be 3
                                22, 5   // At zoom level 22, line width will be 5
                            ]
                        },
                        layout: {
                            'visibility': 'none'
                        }
                    });

                    // Add text layer if text properties are defined
                    if (group.style?.['text-field'] || group.style?.['text-size']) {
                        this._map.addLayer({
                            id: `${sourceId}-label`,
                            type: 'symbol',
                            source: sourceId,
                            layout: {
                                'text-field': group.style?.['text-field'] || this._defaultStyles.geojson.text['text-field'],
                                'text-size': group.style?.['text-size'] || this._defaultStyles.geojson.text['text-size'],
                                'text-anchor': group.style?.['text-anchor'] || this._defaultStyles.geojson.text['text-anchor'],
                                'text-justify': group.style?.['text-justify'] || this._defaultStyles.geojson.text['text-justify'],
                                'text-allow-overlap': group.style?.['text-allow-overlap'] || this._defaultStyles.geojson.text['text-allow-overlap'],
                                'text-offset': group.style?.['text-offset'] || this._defaultStyles.geojson.text['text-offset'],
                                visibility: 'none'
                            },
                            paint: {
                                'text-color': group.style?.['text-color'] || this._defaultStyles.geojson.text['text-color'],
                                'text-halo-color': group.style?.['text-halo-color'] || this._defaultStyles.geojson.text['text-halo-color'],
                                'text-halo-width': group.style?.['text-halo-width'] || this._defaultStyles.geojson.text['text-halo-width']
                            }
                        });
                    }

                    // Fix interactivity by adding event listeners to all layer types
                    const layerIds = [`${sourceId}-fill`, `${sourceId}-line`];
                    if (group.style?.['text-field'] || group.style?.['text-size']) {
                        layerIds.push(`${sourceId}-label`);
                    }

                    if (group.inspect) {
                        const popup = new mapboxgl.Popup({
                            closeButton: true,
                            closeOnClick: true
                        });

                        const hoverPopup = new mapboxgl.Popup({
                            closeButton: false,
                            closeOnClick: false,
                            className: 'hover-popup'
                        });

                        let hoveredFeatureId = null;
                        let selectedFeatureId = null;

                        layerIds.forEach(layerId => {
                            // Add hover state
                            this._map.on('mousemove', layerId, (e) => {
                                if (e.features.length > 0) {
                                    const feature = e.features[0];
                                    
                                    if (hoveredFeatureId !== null) {
                                        this._map.setFeatureState(
                                            { source: sourceId, id: hoveredFeatureId },
                                            { hover: false }
                                        );
                                    }
                                    
                                    if (feature.id !== undefined) {  // Check if feature has an ID
                                        hoveredFeatureId = feature.id;
                                        this._map.setFeatureState(
                                            { source: sourceId, id: hoveredFeatureId },
                                            { hover: true }
                                        );
                                    }

                                    // Show hover popup if configured
                                    if (group.inspect?.label) {
                                        const content = this._createPopupContent(feature, group, true);
                                        if (content) {
                                            hoverPopup
                                                .setLngLat(e.lngLat)
                                                .setDOMContent(content)
                                                .addTo(this._map);
                                        }
                                    }
                                }
                            });

                            // Remove hover state
                            this._map.on('mouseleave', layerId, () => {
                                if (hoveredFeatureId !== null) {
                                    this._map.setFeatureState(
                                        { source: sourceId, id: hoveredFeatureId },
                                        { hover: false }
                                    );
                                    hoveredFeatureId = null;
                                }
                                hoverPopup.remove();
                            });

                            // Handle click events
                            this._map.on('click', layerId, (e) => {
                                if (e.features.length > 0) {
                                    const feature = e.features[0];
                                    
                                    // Remove hover popup
                                    hoverPopup.remove();

                                    if (selectedFeatureId !== null) {
                                        this._map.setFeatureState(
                                            { source: sourceId, id: selectedFeatureId },
                                            { selected: false }
                                        );
                                    }

                                    if (feature.id !== undefined) {
                                        selectedFeatureId = feature.id;
                                        this._map.setFeatureState(
                                            { source: sourceId, id: selectedFeatureId },
                                            { selected: true }
                                        );
                                    }

                                    const content = this._createPopupContent(feature, group, false, e.lngLat);
                                    if (content) {
                                        popup
                                            .setLngLat(e.lngLat)
                                            .setDOMContent(content)
                                            .addTo(this._map);
                                    }
                                }
                            });

                            // Add pointer cursor
                            this._map.on('mouseenter', layerId, () => {
                                this._map.getCanvas().style.cursor = 'pointer';
                            });

                            this._map.on('mouseleave', layerId, () => {
                                this._map.getCanvas().style.cursor = '';
                            });
                        });
                    }
                }
            } else if (group.type === 'terrain') {
                const $sliderContainer = $('<div>', { 
                    class: 'terrain-settings-section' // Add terrain-settings-section class
                });

                const $contoursContainer = $('<div>', { class: 'mb-4' });
                const $contoursLabel = $('<label>', { class: 'flex items-center' });
                const $contoursCheckbox = $('<input>', {
                    type: 'checkbox',
                    class: 'mr-2',
                    checked: false
                });

                $contoursLabel.append(
                    $contoursCheckbox,
                    $('<span>', {
                        class: 'text-sm text-gray-700',
                        text: 'Contours'
                    })
                );

                $contoursCheckbox.on('change', (e) => {
                    const contourLayers = [
                        'contour lines',
                        'contour labels'
                    ];

                    contourLayers.forEach(layerId => {
                        if (this._map.getLayer(layerId)) {
                            this._map.setLayoutProperty(
                                layerId,
                                'visibility',
                                e.target.checked ? 'visible' : 'none'
                            );
                        }
                    });
                });

                $contoursContainer.append($contoursLabel);
                $sourceControl.append($contoursContainer);
                $groupHeader.append($sourceControl);

                const $exaggerationSlider = $('<input>', {
                    type: 'range',
                    min: '0',
                    max: '10',
                    step: '0.2',
                    value: '1.5',
                    class: 'w-full'
                });

                const $exaggerationValue = $('<span>', {
                    class: 'text-sm text-gray-600 ml-2',
                    text: '1.5x'
                });

                const $fogContainer = $('<div>', { class: 'mt-4' });
                const $fogSlider = $('<div>', { class: 'fog-range-slider' });

                const $fogStartSlider = $('<input>', {
                    type: 'range',
                    id: `fog-start-${this._instanceId}`,
                    min: '-20',
                    max: '20',
                    step: '0.5',
                    value: '0',
                    class: 'w-full'
                });

                const $fogEndSlider = $('<input>', {
                    type: 'range',
                    id: `fog-end-${this._instanceId}`,
                    min: '-20',
                    max: '20',
                    step: '0.5',
                    value: '10',
                    class: 'w-full'
                });

                const $fogValue = $('<span>', {
                    class: 'text-sm text-gray-600 ml-2',
                    text: '[0, 10]'
                });

                const $horizonContainer = $('<div>', { class: 'mt-4' });
                const $horizonSlider = $('<input>', {
                    type: 'range',
                    id: `horizon-blend-${this._instanceId}`,
                    min: '0',
                    max: '1',
                    step: '0.01',
                    value: '0.3',
                    class: 'w-full'
                });

                const $horizonValue = $('<span>', {
                    class: 'text-sm text-gray-600 ml-2',
                    text: '0.3'
                });

                const $colorContainer = $('<div>', { class: 'mt-4' });
                const $colorPicker = $('<input>', {
                    type: 'color',
                    id: `fog-color-${this._instanceId}`,
                    value: '#ffffff',
                    class: 'w-8 h-8 rounded cursor-pointer'
                });

                const $colorValue = $('<span>', {
                    class: 'text-sm text-gray-600 ml-2',
                    text: '#ffffff'
                });

                const $highColorPicker = $('<input>', {
                    type: 'color',
                    id: `fog-high-color-${this._instanceId}`,
                    value: '#add8e6',
                    class: 'w-8 h-8 rounded cursor-pointer'
                });

                const $highColorValue = $('<span>', {
                    class: 'text-sm text-gray-600 ml-2',
                    text: '#add8e6'
                });

                const $spaceColorPicker = $('<input>', {
                    type: 'color',
                    id: `fog-space-color-${this._instanceId}`,
                    value: '#d8f2ff',
                    class: 'w-8 h-8 rounded cursor-pointer'
                });

                const $spaceColorValue = $('<span>', {
                    class: 'text-sm text-gray-600 ml-2',
                    text: '#d8f2ff'
                });

                $exaggerationSlider.on('input', (e) => {
                    const value = parseFloat(e.target.value);
                    $exaggerationValue.text(`${value}x`);
                    if (this._map.getTerrain()) {
                        this._map.setTerrain({
                            'source': 'mapbox-dem',
                            'exaggeration': value
                        });
                    }
                });

                const updateFog = () => {
                    const start = parseFloat($fogStartSlider.val());
                    const end = parseFloat($fogEndSlider.val());
                    const horizonBlend = parseFloat($horizonSlider.val());
                    const fogColor = $colorPicker.val();
                    const highColor = $highColorPicker.val();
                    const spaceColor = $spaceColorPicker.val();

                    $fogValue.text(`[${start.toFixed(1)}, ${end.toFixed(1)}]`);

                    if (this._map.getFog()) {
                        this._map.setFog({
                            'range': [start, end],
                            'horizon-blend': horizonBlend,
                            'color': fogColor,
                            'high-color': highColor,
                            'space-color': spaceColor,
                            'star-intensity': 0.0
                        });
                    }
                };

                $fogStartSlider.on('input', (e) => {
                    const start = parseFloat(e.target.value);
                    const end = parseFloat($fogEndSlider.val());
                    if (start < end) {
                        updateFog();
                    }
                });

                $fogEndSlider.on('input', (e) => {
                    const start = parseFloat($fogStartSlider.val());
                    const end = parseFloat(e.target.value);
                    if (end > start) {
                        updateFog();
                    }
                });

                $horizonSlider.on('input', (e) => {
                    const value = parseFloat(e.target.value);
                    $horizonValue.text(value.toFixed(2));
                    updateFog();
                });

                $colorPicker.on('input', (e) => {
                    const color = e.target.value;
                    $colorValue.text(color);
                    updateFog();
                });

                $highColorPicker.on('input', (e) => {
                    const color = e.target.value;
                    $highColorValue.text(color);
                    updateFog();
                });

                $spaceColorPicker.on('input', (e) => {
                    const color = e.target.value;
                    $spaceColorValue.text(color);
                    updateFog();
                });

                $sliderContainer.append(
                    $('<label>', {
                        class: 'block text-sm text-gray-700 mb-1',
                        text: 'Terrain Exaggeration'
                    }),
                    $('<div>', { class: 'flex items-center' }).append($exaggerationSlider, $exaggerationValue)
                );

                $fogContainer.append(
                    $('<label>', {
                        class: 'block text-sm text-gray-700 mb-1',
                        text: 'Fog Range'
                    }),
                    $fogSlider.append($fogStartSlider, $fogEndSlider),
                    $('<div>', { class: 'flex items-center' }).append($fogValue)
                );

                $horizonContainer.append(
                    $('<label>', {
                        class: 'block text-sm text-gray-700 mb-1',
                        text: 'Horizon Blend'
                    }),
                    $('<div>', { class: 'flex items-center' }).append($horizonSlider, $horizonValue)
                );

                $colorContainer.append(
                    $('<label>', {
                        class: 'block text-sm text-gray-700 mb-2', // Increase bottom margin
                        text: 'Fog Color'
                    }),
                    $('<div>', { class: 'flex items-center mb-3' }).append($colorPicker, $colorValue), // Add bottom margin

                    $('<label>', {
                        class: 'block text-sm text-gray-700 mb-2', // Increase bottom margin
                        text: 'High Color'
                    }),
                    $('<div>', { class: 'flex items-center mb-3' }).append($highColorPicker, $highColorValue), // Add bottom margin

                    $('<label>', {
                        class: 'block text-sm text-gray-700 mb-2', // Increase bottom margin
                        text: 'Space Color'
                    }),
                    $('<div>', { class: 'flex items-center' }).append($spaceColorPicker, $spaceColorValue)
                );

                // Update the fog settings container and controls
                const $fogSettingsContainer = $('<div>', { 
                    class: 'mt-4 mb-4' // Add bottom margin
                });

                const $fogSettingsLabel = $('<label>', { 
                    class: 'flex items-center mb-2' // Add margin bottom
                });

                const $fogSettingsCheckbox = $('<input>', {
                    type: 'checkbox',
                    class: 'mr-2',
                    checked: false
                });

                $fogSettingsLabel.append(
                    $fogSettingsCheckbox,
                    $('<span>', {
                        class: 'text-sm text-gray-700',
                        text: 'Fog Settings'
                    })
                );

                // Update the fog settings content container
                const $fogSettingsContent = $('<div>', {
                    class: 'fog-settings-content mt-2 hidden pb-4 terrain-settings-section' // Add terrain-settings-section class
                });

                $fogSettingsContent.append(
                    $fogContainer,
                    $horizonContainer,
                    $colorContainer
                );

                // Add the toggle behavior back
                $fogSettingsCheckbox.on('change', (e) => {
                    $fogSettingsContent.toggleClass('hidden', !e.target.checked);
                });

                // Append everything to the container
                $fogSettingsContainer.append($fogSettingsLabel, $fogSettingsContent);

                $sourceControl.append(
                    $sliderContainer,
                    $fogSettingsContainer
                );
            } else if (group.type === 'tms') {
                const sourceId = `tms-${group.id}`;
                const layerId = `tms-layer-${group.id}`;

                if (!this._map.getSource(sourceId)) {
                    this._map.addSource(sourceId, {
                        type: 'raster',
                        tiles: [group.url],
                        tileSize: 256,
                    });

                    this._map.addLayer({
                        id: layerId,
                        type: 'raster',
                        source: sourceId,
                        layout: {
                            visibility: 'none'
                        },
                        paint: {
                            'raster-opacity': group.opacity || 1
                        }
                    }, this._getInsertPosition('tms'));
                }
            } else if (group.type === 'vector') {
                const sourceId = `vector-${group.id}`;
                const hasFillStyles = group.style && (group.style['fill-color'] || group.style['fill-opacity']);
                const hasLineStyles = group.style && (group.style['line-color'] || group.style['line-width']);
                
                // Determine the main layer ID based on the primary style type
                const mainLayerId = hasFillStyles ? `vector-layer-${group.id}` : `vector-layer-${group.id}-outline`;

                if (!this._map.getSource(sourceId)) {
                    this._map.addSource(sourceId, {
                        type: 'vector',
                        tiles: [group.url],
                        promoteId: group.inspect?.id || 'id',
                        minzoom: group.minzoom || 8,
                        maxzoom: group.maxzoom || 14
                    });

                    // Only add fill layer if fill styles are defined
                    if (hasFillStyles) {
                        this._map.addLayer({
                            id: `vector-layer-${group.id}`,
                            type: 'fill',
                            source: sourceId,
                            'source-layer': group.sourceLayer || 'default',
                            layout: {
                                visibility: 'none'
                            },
                            paint: {
                                'fill-color': group.style?.['fill-color'] || this._defaultStyles.vector.fill['fill-color'],
                                'fill-opacity': group.style?.['fill-opacity'] || this._defaultStyles.vector.fill['fill-opacity']
                            }
                        }, this._getInsertPosition('vector'));
                    }

                    // Add line layer if line styles are defined
                    if (hasLineStyles) {
                        this._map.addLayer({
                            id: `vector-layer-${group.id}-outline`,
                            type: 'line',
                            source: sourceId,
                            'source-layer': group.sourceLayer || 'default',
                            layout: {
                                visibility: 'none'
                            },
                            paint: {
                                'line-color': group.style?.['line-color'] || this._defaultStyles.vector.line['line-color'],
                                'line-width': group.style?.['line-width'] || this._defaultStyles.vector.line['line-width'],
                                'line-opacity': group.style?.['line-opacity'] || this._defaultStyles.vector.line['line-opacity']
                            }
                        }, this._getInsertPosition('vector'));
                    }

                    // Add inspect functionality if configured
                    if (group.inspect) {
                        const popup = new mapboxgl.Popup({
                            closeButton: true,
                            closeOnClick: true
                        });

                        const hoverPopup = new mapboxgl.Popup({
                            closeButton: false,
                            closeOnClick: false,
                            className: 'hover-popup'
                        });

                        let hoveredFeatureId = null;
                        let selectedFeatureId = null;

                        // Add event listeners to both fill and line layers if they exist
                        const layerIds = [];
                        if (hasFillStyles) layerIds.push(`vector-layer-${group.id}`);
                        if (hasLineStyles) layerIds.push(`vector-layer-${group.id}-outline`);

                        layerIds.forEach(layerId => {
                            // Add hover state
                            this._map.on('mousemove', layerId, (e) => {
                                if (e.features.length > 0) {
                                    const feature = e.features[0];
                                    
                                    if (hoveredFeatureId !== null) {
                                        this._map.setFeatureState(
                                            { source: sourceId, id: hoveredFeatureId, sourceLayer: group.sourceLayer },
                                            { hover: false }
                                        );
                                    }
                                    
                                    if (feature.id !== undefined) {
                                        hoveredFeatureId = feature.id;
                                        this._map.setFeatureState(
                                            { source: sourceId, id: hoveredFeatureId, sourceLayer: group.sourceLayer },
                                            { hover: true }
                                        );
                                    }

                                    // Show hover popup if configured
                                    if (group.inspect?.label) {
                                        const content = this._createPopupContent(feature, group, true);
                                        if (content) {
                                            hoverPopup
                                                .setLngLat(e.lngLat)
                                                .setDOMContent(content)
                                                .addTo(this._map);
                                        }
                                    }
                                }
                            });

                            // Remove hover state
                            this._map.on('mouseleave', layerId, () => {
                                if (hoveredFeatureId !== null) {
                                    this._map.setFeatureState(
                                        { source: sourceId, id: hoveredFeatureId, sourceLayer: group.sourceLayer },
                                        { hover: false }
                                    );
                                    hoveredFeatureId = null;
                                }
                                hoverPopup.remove();
                            });

                            // Handle click events
                            this._map.on('click', layerId, (e) => {
                                if (e.features.length > 0) {
                                    const feature = e.features[0];
                                    
                                    // Remove hover popup
                                    hoverPopup.remove();

                                    if (selectedFeatureId !== null) {
                                        this._map.setFeatureState(
                                            { source: sourceId, id: selectedFeatureId, sourceLayer: group.sourceLayer },
                                            { selected: false }
                                        );
                                    }

                                    if (feature.id !== undefined) {
                                        selectedFeatureId = feature.id;
                                        this._map.setFeatureState(
                                            { source: sourceId, id: selectedFeatureId, sourceLayer: group.sourceLayer },
                                            { selected: true }
                                        );
                                    }

                                    const content = this._createPopupContent(feature, group, false, e.lngLat);
                                    if (content) {
                                        popup
                                            .setLngLat(e.lngLat)
                                            .setDOMContent(content)
                                            .addTo(this._map);
                                    }
                                }
                            });

                            // Add pointer cursor
                            this._map.on('mouseenter', layerId, () => {
                                this._map.getCanvas().style.cursor = 'pointer';
                            });

                            this._map.on('mouseleave', layerId, () => {
                                this._map.getCanvas().style.cursor = '';
                            });
                        });
                    }
                }

                // Store the layer configuration for later use
                group._layerConfig = {
                    hasFillStyles,
                    hasLineStyles,
                    mainLayerId
                };
            } else if (group.type === 'markers' && group.dataUrl) {
                fetch(group.dataUrl)
                    .then(response => response.text())
                    .then(data => {
                        data = gstableToArray(JSON.parse(data.slice(47, -2)).table)
                        const sourceId = `markers-${group.id}`;

                        if (!this._map.getSource(sourceId)) {
                            this._map.addSource(sourceId, {
                                type: 'geojson',
                                data: {
                                    type: 'FeatureCollection',
                                    features: data.map(item => ({
                                        type: 'Feature',
                                        geometry: { type: 'Point', coordinates: [item.Longitude, item.Latitude] },
                                        properties: item
                                    }))
                                }
                            });

                            this._map.addLayer({
                                id: `${sourceId}-circles`,
                                type: 'circle',
                                source: sourceId,
                                paint: {
                                    ...this._defaultStyles.markers.circle,
                                    'circle-radius': group.style?.radius || this._defaultStyles.markers.circle['circle-radius'],
                                    'circle-color': group.style?.['fill-color'] || this._defaultStyles.markers.circle['circle-color']
                                },
                                layout: {
                                    'visibility': 'none'
                                }
                            });

                            this._map.on('click', `${sourceId}-circles`, (e) => {
                                if (e.features.length > 0) {
                                    const feature = e.features[0];
                                    const coordinates = feature.geometry.coordinates.slice();
                                    const content = this._createPopupContent(feature, group, false, {
                                        lng: coordinates[0],
                                        lat: coordinates[1]
                                    });
                                    new mapboxgl.Popup()
                                        .setLngLat(coordinates)
                                        .setDOMContent(content)
                                        .addTo(this._map);
                                }
                            });
                        }
                    });
            } else {
                const $radioGroup = $('<div>', { class: 'radio-group' });

                group.layers.forEach((layer, index) => {
                    const $radioLabel = $('<label>', { class: 'radio-label' });
                    const $radio = $('<input>', {
                        type: 'radio',
                        name: `layer-group-${this._instanceId}-${groupIndex}`,
                        value: layer.id,
                        checked: index === 0
                    });

                    $radio.on('change', () => this._handleLayerChange(layer.id, group.layers));

                    $radioLabel.append(
                        $radio,
                        $('<span>', { text: layer.label })
                    );
                    $radioGroup.append($radioLabel);
                });

                $sourceControl.append($radioGroup);
            }

            if (group.legendImage) {
                const $legendContainer = $('<div>', {
                    class: 'legend-container mt-4 px-2'
                });

                const $legendToggle = $('<button>', {
                    class: 'text-sm text-gray-700 flex items-center gap-2 mb-2 hover:text-gray-900',
                    html: '<span class="legend-icon">▼</span> Show Legend'
                });

                const $legendImage = $('<img>', {
                    src: group.legendImage,
                    class: 'w-full rounded-lg shadow-sm cursor-pointer',
                    alt: 'Layer Legend'
                });

                const $legendContent = $('<div>', {
                    class: 'legend-content hidden'
                }).append($legendImage);

                $legendToggle.on('click', () => {
                    $legendContent.toggleClass('hidden');
                    const $icon = $legendToggle.find('.legend-icon');
                    $icon.text($legendContent.hasClass('hidden') ? '▼' : '▲');
                    $legendToggle.html(`${$icon[0].outerHTML} ${$legendContent.hasClass('hidden') ? 'Show' : 'Hide'} Legend`);
                });

                $legendContainer.append($legendToggle, $legendContent);
                
                // Add legend to sl-details content area
                const $contentArea = $('<div>');
                $contentArea.append($legendContainer);
                $groupHeader.append($contentArea);
            }

            // Add sublayer controls for style type
            if (group.type === 'style' && group.layers) {
                const $layerControls = $('<div>', {
                    class: 'layer-controls mt-3'
                });

                $layerControls.append(group.layers.map((layer, index) => {
                    const layerId = `sublayer-${groupIndex}-${index}`;
                    const $layerControl = $('<div>', {
                        class: 'flex items-center gap-2 mb-2 text-black'
                    });

                    const $sublayerCheckbox = $('<input>', {
                        type: 'checkbox',
                        id: layerId,
                        class: 'sublayer-checkbox w-4 h-4',
                        checked: group.initiallyChecked || false
                    });

                    // Add change event listener for the checkbox
                    $sublayerCheckbox.on('change', (e) => {
                        const styleLayers = this._map.getStyle().layers;
                        const layersToToggle = styleLayers
                            .filter(styleLayer => styleLayer['source-layer'] === layer.sourceLayer)
                            .map(styleLayer => styleLayer.id);

                        layersToToggle.forEach(toggleLayerId => {
                            if (this._map.getLayer(toggleLayerId)) {
                                this._map.setLayoutProperty(
                                    toggleLayerId,
                                    'visibility',
                                    e.target.checked ? 'visible' : 'none'
                                );
                            }
                        });
                    });

                    const $label = $('<label>', {
                        for: layerId,
                        class: 'text-sm',
                        text: layer.title
                    });

                    $layerControl.append($sublayerCheckbox, $label);
                    return $layerControl;
                }));

                $groupHeader.append($layerControls);
            }

<<<<<<< HEAD
            // Add this after creating the radio group for layer-group types
            if (group.type === 'layer-group' && group.initiallyChecked) {
                // Find which subgroup should be selected based on URL parameters
                const activeSubgroupId = group.groups.find(subgroup => 
                    activeLayers.includes(subgroup.id)
                )?.id || group.groups[0].id;

                // Set the correct radio button as checked
                requestAnimationFrame(() => {
                    const radioGroup = $groupHeader.find('.radio-group');
                    const radio = radioGroup.find(`input[value="${activeSubgroupId}"]`);
                    if (radio.length) {
                        radio.prop('checked', true);
                        this._handleLayerGroupChange(activeSubgroupId, group.groups);
                    }
                });
            }

=======
>>>>>>> 0aaf60c5
        });

        if (!this._initialized) {
            this._initializeWithAnimation();
        }
    }

    _initializeLayers() {
        this._options.groups.forEach(group => {
            if (!group.layers || group.type === 'terrain') return;

            group.layers.forEach(layer => {
                if (this._map.getLayer(layer.id)) {
                    this._map.setLayoutProperty(
                        layer.id,
                        'visibility',
                        'none'
                    );
                }
            });
        });
    }

    _toggleSourceControl(groupIndex, visible) {
        const group = this._options.groups[groupIndex];
        this._currentGroup = group; // Store current group being processed
        
        if (group.type === 'style') {
            // Get all style layers
            const styleLayers = this._map.getStyle().layers;
            
            // If group has specific layers defined, use those
            if (group.layers) {
                // Update sublayer checkboxes to match parent visibility
                const $groupHeader = $(this._sourceControls[groupIndex]);
                const $sublayerCheckboxes = $groupHeader.find('.sublayer-checkbox');
                $sublayerCheckboxes.prop('checked', visible);

                group.layers.forEach(layer => {
                    const layerIds = styleLayers
                        .filter(styleLayer => styleLayer['source-layer'] === layer.sourceLayer)
                        .map(styleLayer => styleLayer.id);
                    
                    layerIds.forEach(layerId => {
                        if (this._map.getLayer(layerId)) {
                            this._map.setLayoutProperty(layerId, 'visibility', visible ? 'visible' : 'none');
                        }
                    });
                });
            } 
            // If sourceLayers are defined, use those
            else if (group.sourceLayers) {
                styleLayers.forEach(layer => {
                    if (layer['source-layer'] && group.sourceLayers.includes(layer['source-layer'])) {
                        this._map.setLayoutProperty(layer.id, 'visibility', visible ? 'visible' : 'none');
                    }
                });
            }
            return; // Exit after handling style layers
        }
        
        if (group.type === 'style') {
            // Get all style layers
            const styleLayers = this._map.getStyle().layers;
            
            // If group has specific layers defined, use those
            if (group.layers) {
                group.layers.forEach(layer => {
                    const layerIds = styleLayers
                        .filter(styleLayer => styleLayer['source-layer'] === layer.sourceLayer)
                        .map(styleLayer => styleLayer.id);
                    
                    layerIds.forEach(layerId => {
                        if (this._map.getLayer(layerId)) {
                            this._map.setLayoutProperty(layerId, 'visibility', visible ? 'visible' : 'none');
                        }
                    });
                });
            } 
            // If sourceLayers are defined, use those
            else if (group.sourceLayers) {
                styleLayers.forEach(layer => {
                    if (layer['source-layer'] && group.sourceLayers.includes(layer['source-layer'])) {
                        this._map.setLayoutProperty(layer.id, 'visibility', visible ? 'visible' : 'none');
                    }
                });
            }
            return; // Exit after handling style layers
        }
        
        if (group.type === 'layer-group') {
            group.groups.forEach(subGroup => {
                const allLayers = this._map.getStyle().layers
                    .map(layer => layer.id)
                    .filter(id => 
                        id === subGroup.id || 
                        id.startsWith(`${subGroup.id}-`) ||
                        id.startsWith(`${subGroup.id} `)
                    );
                this._updateLayerVisibility(allLayers, visible);
            });
        } else if (group.type === 'geojson') {
            const sourceId = `geojson-${group.id}`;
            ['fill', 'line', 'label'].forEach(type => {
                const layerId = `${sourceId}-${type}`;
                if (this._map.getLayer(layerId)) {
                    this._map.setLayoutProperty(layerId, 'visibility', visible ? 'visible' : 'none');
                }
            });
        } else if (group.type === 'tms') {
            const layerId = `tms-layer-${group.id}`;
            if (this._map.getLayer(layerId)) {
                this._map.setLayoutProperty(layerId, 'visibility', visible ? 'visible' : 'none');
            }
        } else if (group.type === 'vector') {
            const layerConfig = group._layerConfig;
            if (!layerConfig) return;

            if (layerConfig.hasFillStyles) {
                const fillLayerId = `vector-layer-${group.id}`;
                this._map.setLayoutProperty(fillLayerId, 'visibility', visible ? 'visible' : 'none');
            }
            
            if (layerConfig.hasLineStyles) {
                const lineLayerId = `vector-layer-${group.id}-outline`;
                this._map.setLayoutProperty(lineLayerId, 'visibility', visible ? 'visible' : 'none');
            }
        }
    }

    _handleLayerChange(selectedLayerId, layers) {
        const allLayers = this._map.getStyle().layers.map(layer => layer.id);
        
        layers.forEach(layer => {
            const matchingLayers = allLayers.filter(layerId => 
                layerId === layer.id || layerId.startsWith(`${layer.id} `)
            );
            
            matchingLayers.forEach(layerId => {
                if (this._map.getLayer(layerId)) {
                    const isVisible = layer.id === selectedLayerId;
                    this._map.setLayoutProperty(
                        layerId,
                        'visibility',
                        isVisible ? 'visible' : 'none'
                    );
                }
            });

            const $radioInput = $(`input[value="${layer.id}"]`, this._container);
            if ($radioInput.length) {
                const $label = $radioInput.closest('.radio-label');
                $('.layer-info', $label.parent()).remove();

                if (isVisible) {
                    const links = [];
                    if (layer.location) {
                        links.push(`<a href="#" class="hover:underline view-link" data-location="${layer.location}">View</a>`);
                    }

                    const $infoDiv = $('<div>', {
                        class: 'layer-info text-xs pl-5 text-gray-600',
                        html: links.join(' | ')
                    });

                    $infoDiv.find('.view-link').on('click', (e) => {
                        e.preventDefault();
                        this._flyToLocation(layer.location);
                    });

                    $infoDiv.insertAfter($label);
                }
            }
        });
    }

    async _flyToLocation(location) {
        try {
            const response = await fetch(
                `https://api.mapbox.com/geocoding/v5/mapbox.places/${encodeURIComponent(location)}.json?access_token=${mapboxgl.accessToken}&country=in`
            );
            const data = await response.json();

            if (data.features && data.features.length > 0) {
                const [lng, lat] = data.features[0].center;
                this._map.flyTo({
                    center: [lng, lat],
                    zoom: 12,
                    duration: 2000
                });
            }
        } catch (error) {
            console.error('Error flying to location:', error);
        }
    }

    _initializeWithAnimation() {
        const groupHeaders = this._container.querySelectorAll('.layer-group > .group-header input[type="checkbox"]');

        groupHeaders.forEach((checkbox, index) => {
            const group = this._options.groups[index];
            checkbox.checked = group?.initiallyChecked ?? false;
            checkbox.dispatchEvent(new Event('change'));
        });

        if (!this._initialized) {
            // Add no-transition class initially
            this._container.classList.add('no-transition');
            // Force a reflow
            void this._container.offsetWidth;
            // Remove no-transition class
            this._container.classList.remove('no-transition');
            
            this._initialized = true;
        }
        
        // Add collapsed class after a brief delay to ensure initial render is complete
        requestAnimationFrame(() => {
            this._container.classList.add('collapsed');
        });
    }

    toggleControl() {
        // Ensure smooth animation by using requestAnimationFrame
        requestAnimationFrame(() => {
            this._container.classList.toggle('collapsed');
        });
        this._toggleButton.classList.toggle('is-open');
    }

    _createPopupContent(feature, group, isHover = false, lngLat = null) {
        // Disable hover popups on mobile devices
        if (isHover && ('ontouchstart' in window || navigator.maxTouchPoints > 0)) {
            return null;
        }
        
        if (isHover) {
            return this._createHoverPopupContent(feature, group);
        }
        
        return this._createDetailedPopupContent(feature, group, lngLat);
    }

    _createHoverPopupContent(feature, group) {
        if (!this._hoverTemplate) {
            this._hoverTemplate = document.createElement('div');
            this._hoverTemplate.className = 'map-popup p-0 font-sans';
        }
        const content = this._hoverTemplate.cloneNode(true);

        if (group.inspect?.label) {
            const labelValue = feature.properties[group.inspect.label];
            if (labelValue) {
                const labelDiv = document.createElement('div');
                labelDiv.className = 'text-base font-medium';
                labelDiv.textContent = labelValue;
                content.appendChild(labelDiv);

                if (group.inspect?.fields) {
                    group.inspect.fields.forEach(field => {
                        const value = feature.properties[field];
                        if (value) {
                            const fieldDiv = document.createElement('div');
                            fieldDiv.className = 'text-sm';
                            fieldDiv.textContent = value;
                            content.appendChild(fieldDiv);
                        }
                    });
                }
            }
        }
        return content;
    }

    _createDetailedPopupContent(feature, group, lngLat = null) {
        // ... existing detailed popup content code ...
        // Copy all the code that was previously in _createPopupContent after the isHover check
        const content = document.createElement('div');
        content.className = 'map-popup p-4 font-sans';

        // If there's a header image, add it as a background
        if (group.headerImage) {
            content.style.backgroundImage = `linear-gradient(to bottom, rgba(255, 255, 255, 0.3) 0px, rgba(255, 255, 255, 1) 60px), url('${group.headerImage}')`;
            content.style.backgroundSize = 'auto';
            content.style.backgroundPosition = 'left top';
            content.style.backgroundRepeat = 'no-repeat';
        }

        // Add layer name at the top
        const layerName = document.createElement('div');
        layerName.className = 'text-xs uppercase tracking-wider mb-2 text-gray-400 font-medium';
        layerName.textContent = group.title;
        content.appendChild(layerName);

        if (group.inspect?.title) {
            const title = document.createElement('h3');
            title.className = 'text-xs uppercase tracking-wider mb-3 text-gray-500 font-medium';
            title.textContent = group.inspect.title;
            content.appendChild(title);
        }

        const grid = document.createElement('div');
        grid.className = 'grid';

        if (group.inspect?.label) {
            const labelValue = feature.properties[group.inspect.label];
            if (labelValue) {
                const labelDiv = document.createElement('div');
                labelDiv.className = 'text-2xl font-light mb-2';
                labelDiv.textContent = labelValue;
                grid.appendChild(labelDiv);
            }
        }

        if (group.inspect?.fields) {
            const fieldsGrid = document.createElement('div');
            fieldsGrid.className = 'grid grid-cols-2 text-sm';

            group.inspect.fields.forEach((field, index) => {
                if (feature.properties.hasOwnProperty(field) && field !== group.inspect.label) {
                    const value = feature.properties[field];

                    const fieldContainer = document.createElement('div');
                    fieldContainer.className = 'col-span-2 grid grid-cols-2 gap-2 border-b border-gray-100 py-2';

                    const fieldLabel = document.createElement('div');
                    fieldLabel.className = 'text-gray-500 uppercase text-xs tracking-wider';
                    fieldLabel.textContent = group.inspect?.fieldTitles?.[index] || field;
                    fieldContainer.appendChild(fieldLabel);

                    const fieldValue = document.createElement('div');
                    fieldValue.className = 'font-medium text-xs text-right';
                    fieldValue.textContent = value;
                    fieldContainer.appendChild(fieldValue);

                    fieldsGrid.appendChild(fieldContainer);
                }
            });

            if (fieldsGrid.children.length > 0) {
                grid.appendChild(fieldsGrid);
            }
        }

        content.appendChild(grid);

        // Add custom HTML if it exists
        if (group.inspect?.customHtml) {
            const customContent = document.createElement('div');
            customContent.className = 'text-xs text-gray-600 pt-3 pb-3 border-t border-gray-200';
            customContent.innerHTML = group.inspect.customHtml;
            content.appendChild(customContent);
        }

        // Add attribution section if it exists
        if (group.attribution) {
            const attributionContainer = document.createElement('div');
            attributionContainer.className = 'text-xs text-gray-600 pt-3 border-t border-gray-200 attribution-container';
            
            const attributionContent = document.createElement('div');
            attributionContent.className = 'attribution-content line-clamp-2'; // Initially show 2 lines
            attributionContent.innerHTML = `Source: ${group.attribution.replace(/<a /g, '<a target="_blank" rel="noopener noreferrer" ')}`;
            
            const expandButton = document.createElement('button');
            expandButton.className = 'text-blue-600 hover:text-blue-800 text-xs mt-1 hidden expand-attribution';
            expandButton.textContent = 'Show more';
            
            attributionContainer.appendChild(attributionContent);
            attributionContainer.appendChild(expandButton);
            
            // Check if content needs expand button
            setTimeout(() => {
                if (attributionContent.scrollHeight > attributionContent.clientHeight) {
                    expandButton.classList.remove('hidden');
                    
                    expandButton.addEventListener('click', () => {
                        if (attributionContent.classList.contains('line-clamp-2')) {
                            attributionContent.classList.remove('line-clamp-2');
                            expandButton.textContent = 'Show less';
                        } else {
                            attributionContent.classList.add('line-clamp-2');
                            expandButton.textContent = 'Show more';
                        }
                    });
                }
            }, 0);
            
            content.appendChild(attributionContainer);
        }

        const lat = lngLat ? lngLat.lat : feature.geometry.coordinates[1];
        const lng = lngLat ? lngLat.lng : feature.geometry.coordinates[0];

        function convertToWebMercator(lng, lat) {
            const x = lng * 20037508.34 / 180;
            const y = Math.log(Math.tan((90 + lat) * Math.PI / 360)) / (Math.PI / 180);
            return {
                x: Math.round(x),
                y: Math.round(y * 20037508.34 / 180)
            };
        }

        const mercatorCoords = convertToWebMercator(lng, lat);
        const oneMapGoaLayerList = '&l=gp_police_station_a9c73118_2035_466c_9f5d_8888580816a0%21%2Cdma_garbage_treatment_plant_fc46bf4b_245c_4856_be7b_568b46a117c4%21%2Cdma_mrf_faciltiy_polygon_93c1ae1a_ea42_46c5_bbec_ed589e08d8c0%21%2Cdma_bio_methanation_plant_polygon_bdeb7c4d_17ec_4d9f_9e4a_3bf702905e1a%21%2Cdma_weighing_bridge_54e8be7c_e105_4098_a5fa_fb939eeba75e%21%2Cdma_mrf_faciltiy_95b4b5a3_a2ce_481b_9711_7f049ca1e244%21%2Cdma_incinerator_2d57ae07_9b3e_4168_ac8b_7f2187d5681a%21%2Cdma_ccp_biodigester_84960e2a_0ddf_465a_9bca_9bb35c4abcb4%21%2Cdma_bio_methanation_plant__f0edd163_cf6b_4084_9122_893ebc83d4fe%21%2Cdma_waste_management_sities_fa8b2c94_d4cd_4533_9c7e_8cf0d3b30b87%21%2Cdma_windrows_composting_shed_30ef18af_c8a7_45a9_befb_0b6c555bd263%21%2Cdgm_leases_f7677297_2e19_4d40_850f_0835388ecf18%21%2Cdgm_lease_names_fdb18573_adc9_4a60_9f1e_6c22c04d7871%21%2Cgdms_landslide_vulnerable_ced97822_2753_4958_9edc_7f221a6b52c9%21%2Cgdm_flooding_areas_1be469a8_af9d_46cf_953e_49256db7fe1d%21%2Cgsidc_sewerage_line_bddff132_f998_4be1_be43_b0fb71520499%21%2Cgsidc_sewerage_manhole_0654846e_5144_4d1f_977e_58d9c2c9a724%21%2Cged_division_boundary_04fe437b_405f_45fa_8357_02f0d564bdd4%21%2Cged_substation_4c686ea3_95a6_43e8_b136_e338a3a47e79%21%2Cged_rmu_2f2632f4_6ced_4eae_8ff8_6c2254697f13%21%2Cged_lv_wire_ca1f9541_7be0_4230_a760_a3b66507fc06%21%2Cged_lv_cable_9b8d0330_64e5_4bbf_bdb5_4927b39b2ef2%21%2Cged_hv_wire_a60bb861_6972_4f27_86a4_21492b59ede2%21%2Cged_hv_cable_54dae74c_08af_44f0_af49_ec3b5fcab581%21%2Cged_ehv_wire_68331f46_1c8f_4f85_99b0_151656c3b0c8%21%2Cged_ehv_cable_04580bfe_0d1c_44f2_bec6_4093984ffa6d%21%2Cged_transformer_a967dbae_dbc2_487f_9fff_14865a65d8d6%21%2Cged_solar_generation_bbeed839_8737_421d_b5bc_277357dcd727%21%2Cged_towers_3c2b9c53_8aa0_4538_b969_731b66b98189%21%2Cged_protective_equipment_fa242976_c97c_4006_aeb1_8c32669f3477%21%2Cged_pole_240bac2f_8d3b_4989_bc0b_b34d9d78e018%21%2Cged_govt_connection__b89e0eff_2812_425e_aa29_4039e1489126%21%2Cged_cabinet_e3e83e28_cff8_4acc_855e_5572b21a8302%21%2Cgbbn_24F_150a4ba3_5e6e_4490_87cd_9a67a51f9a95%21%2Cgbbn_6F_7d67c332_14a0_433b_9036_d3edb7acfe1f%21%2Cgbbn_48F_87fa8495_0a7b_4a37_9154_5d749eb826e6%21%2Cgbbn_vgp_ce657914_2bc0_437a_b558_d614529d0d70%21%2Cgbbn_vgp1_da280706_4a39_4581_98f6_76a4a8258ee2%21%2Cgbbn_olt_afb08f2e_83de_4493_a04a_4eeee53cdabb%21%2Cgwrd_reservoirs_806646ae_e1d3_4b00_9afb_0659fea342cf%21%2Cgwrd_jackwell_casarwali_ad327886_70e4_4b98_bf5e_41da1e9240d0%21%2Cgwrd_pump_house_49ad2817_feb7_4bd4_beaa_2b8908823881%21%2Cgwrd_pumping_sub_station_219578a4_9fba_4c21_bfdf_6793c0e2ec9e%21%2Cgwrd_floodplains_0178162a_bedc_4875_bc74_c2eeba2a040b%21%2Cgwrd_floodembankments_6de30dc4_675b_4ef9_b204_cf2352c1fe9b%21%2Cgpwd_waterline_ffe24b0d_7e83_43e7_8d7f_e5bd2a0d49da%21%2Cgwrd_pipeline_82478411_6595_487b_b524_abb8931946a6%21%2Cgwrd_canal_c36fddaf_564b_43c5_ba74_86e46ca22995%21%2Cgwrd_end_of_pipeline_5518b446_8ff1_4d17_a28f_344dfa3e7901%21%2Cgwrd_tapping_point_401aac7c_77a1_47e2_8470_71a4880294a7%21%2Cgwrd_rain_guages___flood_monitors_ae6547a5_6eca_4932_a1c8_f80c8e04551b%21%2Cgsa_goa_sports_complex_3e450e4c_9a69_4cf7_94ac_2c9082e5388a%21%2Cgie_verna_industrial_estate_81926f17_e182_42a7_9614_0160bf19fa34%21%2Cgie_quittol_industrial_estate_5d5aadba_071c_432d_b424_6c3644c29338%21%2Cgie_latambarcem_industrail_estate_919dd4d4_d8ae_44cc_aff0_bd27fbe1e0a3%21%2Cgcsca_fps_godowns_a3b498e8_fda8_4249_b17b_8c0acbb444d7%21%2Cgcsca_fps_shops_debfb1ee_0fb9_4cfe_95a7_8d9880d22deb%21%2Cgargi_seed_farm_519a1d9c_7a62_4906_a44c_7f7a6d8744b4%21%2Cdfg_ramps_8fb28e3c_4344_409b_9e47_b19c1b8c5fe0%21%2Cdfg_jetty_6a70f09c_fc73_4c48_be61_c35b9f2a7094%21%2Cdfg_fish_landing_centers_b5f571c3_5a64_4ae9_8413_289a912e2f37%21%2Cdfg_aqua_culture_005788c0_d630_42c1_a61f_178234cc61f4%21%2Cdah_cattle_feed_factory_d4f517d5_db91_493c_8b8c_d3cb1062d369%21%2Cdah_egg_production_ff7dac52_5c84_4f17_96eb_2621f7ed01c4%21%2Cdah_veterinary_centres_b9b0b3ac_35e7_4973_a175_f515fbc0efd5%21%2Cdah_sumul_dairy_a0d775d5_8048_4858_869b_3083b34c0bcf%21%2Cdah_production_cattle_244945b5_f092_4644_a585_1601ce097c6c%21%2Cdah_milk_production_70534439_ebaa_4c88_bbb9_f44cae179078%21%2Cdah_milk_processing_unit_8d3ff9f8_387c_4d52_b5a5_ad0ab020fc10%21%2Cdah_farms_e208fb45_f1d4_4489_ae7b_753fc32d4b07%21%2Cgagri_landform_1b36389a_a5c2_4307_8515_beb0e49ceef6%21%2Cdslr_goa_villages_c9939cd5_f3c8_4e94_8125_38adb10e6f45%2Cdaa_asi_sites_9b100a72_f84f_4114_b81f_42f5e46334b1%21%2Ctdc_gurudwara_e1ff2fde_1fbd_41aa_b1af_0f844ebdbee8%21%2Ctdc_mosque_05493477_4f6f_4973_8edc_ae8d6e1dc2ef%21%2Ctdc_church_ca9f3144_cca2_402a_bb7c_85126a42a69b%21%2Ctdc_temple_33d6e141_2ae9_4a43_909a_f252ef6f27d6%21%2Cgfd_range_ac0c898d_b912_43e5_8641_cc8d558b96c2%21%2Cgfd_wls_29b8d326_2d60_4bde_b743_6a239516c86c%21%2Cgfd_eco_sensitive_zone_451208a2_46f8_45aa_ba54_a5e5278aa824%21%2Cdhs_institute_63eb16bc_7d5c_4804_b7c3_99b9481eae1d%21%2Cdhs_hospital_c90b25e4_f64d_49f5_8696_410dfe8b18bd%21%2Cdhs_uhc_882ec1f1_633e_4411_b223_c0fe874575b2%21%2Cdhs_phc_771cb209_c40a_4786_ab15_122f5b8caf7f%21%2Cdhs_chc_43f53098_e034_404f_a7c4_bbc949038e5a%21%2Cdhs_ayurvedic___homeopathic_dispensaries_339b4c62_c1a7_4b6b_b8c6_272ec8a7e46a%21%2Cdhs_hsc_0e3ffe3f_21f5_4201_8596_d6b37a1d8f10%21%2Cdot_bus_stop_9a5e21ba_b562_45bc_a372_dfe71301af16%21%2Cgkr_railway_line_943f6fe0_5c1d_461e_bf1f_e914b2991191%21%2Cdot_rto_checkpost__af7f50e9_7412_4658_a40a_5d88d303d3ab%21%2Cdot_traffic_signal_b29280ac_53eb_4207_b713_5d965dd36f5c%21%2Cdot_depot_c46b1f5c_d838_4bab_bac3_6f9eb54bd7e5%21%2Cgkr_railway_station_eeffd0d6_ac46_4f69_a6b3_952cf2687ea2%21%2Cktc_bus_stops_1272f729_fbe6_49fb_9873_5d2d6fb2f99d%21%2Cgdte_schools_a53455c4_c969_4bc6_af70_e0403df19623%21%2Cdtw_ashram_school_8e3e826e_8cc5_4ebb_b7b6_e159a591143d%21%2Cgdte_iti_college_5c51844a_d03d_4745_9a27_dfc44351d160%21%2Cgdte_government_institute_976db146_84af_4c70_80cf_625726d858bf%21%2Cgdte_college_26d0511b_5a9d_4c94_983a_4d99d24ee293%21%2Cgoa_villages_f7a04d50_013c_4d33_b3f0_45e1cd5ed8fc%2Cgoa_taluka_boundary_9e52e7ed_a0ef_4390_b5dc_64ab281214f5%2Cgoa_district_boundary_81d4650d_4cdd_42c3_bd42_03a4a958b5dd%2Cgoa_boundary_ae71ccc6_6c5c_423a_b4fb_42f925d7ddc0';

        const navigationLinks = [
            {
                name: 'OSM',
                url: `https://www.openstreetmap.org/?mlat=${lat}&mlon=${lng}#map=18/${lat}/${lng}&layers=D`,
                icon: 'https://upload.wikimedia.org/wikipedia/commons/b/b0/Openstreetmap_logo.svg'
            },
            {
                name: 'Google Maps',
                url: `https://www.google.com/maps/search/?api=1&query=${lat},${lng}`,
                icon: 'https://upload.wikimedia.org/wikipedia/commons/a/aa/Google_Maps_icon_%282020%29.svg'
            },
            {
                name: 'Bhuvan',
                url: `https://bhuvanmaps.nrsc.gov.in/?mode=Hybrid#18/${lat}/${lng}`,
                icon: 'https://bhuvan.nrsc.gov.in/home/images/bhuvanlite.png'
            },
            {
                name: 'Bharatmaps',
                url: `https://bharatmaps.gov.in/BharatMaps/Home/Map?long=${lat}&lat=${lng}`,
                text: 'BM'
            },
            {
                name: 'One Map Goa',
                url: `https://onemapgoagis.goa.gov.in/map/?ct=LayerTree${oneMapGoaLayerList}&bl=mmi_hybrid&t=goa_default&c=${mercatorCoords.x}%2C${mercatorCoords.y}&s=500`,
                icon: 'https://onemapgoagis.goa.gov.in/static/images/oneMapGoaLogo1mb.gif'
            },
            {
                name: 'Landcover',
                url: `https://livingatlas.arcgis.com/landcoverexplorer/#mapCenter=${lng}%2C${lat}%2C18.79&mode=step&timeExtent=2017%2C2023&year=2023`,
                text: 'LC'
            },
            {
                name: 'Timelapse',
                url: `https://earthengine.google.com/timelapse#v=${lat},${lng},15,latLng&t=0.41&ps=50&bt=19840101&et=20221231`,
                text: 'TL'
            }
        ];

        let linksHTML = navigationLinks.map(link =>
            `<a href="${link.url}" target="_blank" class="flex items-center gap-1 hover:text-gray-900" title="${link.name}">
                ${link.icon ? `<img src="${link.icon}" class="w-5 h-5" alt="${link.name}">` : ''}
                ${link.text ? `<span class="text-xs text-gray-600">${link.text}</span>` : ''}
            </a>`
        ).join('');
        linksHTML = `<div class="text-xs text-gray-600 pt-3 mt-3 border-t border-gray-200 flex gap-3">${linksHTML}</div>`;
        content.innerHTML += linksHTML;

        if (this._map.getZoom() >= 14) {
            const $exportContainer = $('<div>', {
                class: 'text-xs text-gray-600 pt-3 mt-3 border-t border-gray-200 flex gap-3'
            });
            
            const $exportButton = $('<button>', {
                class: 'flex items-center gap-1 hover:text-gray-900 cursor-pointer',
                html: `
                    <svg class="w-5 h-5" viewBox="0 0 24 24" fill="none" stroke="currentColor">
                        <path d="M12 10v6m0 0l-3-3m3 3l3-3m2 8H7a2 2 0 01-2-2V5a2 2 0 012-2h5.586a1 1 0 01.707.293l5.414 5.414a1 1 0 01.293.707V19a2 2 0 01-2 2z" stroke-width="2" stroke-linecap="round" stroke-linejoin="round"/>
                    </svg>
                    <span>Export KML</span>
                `
            });
            
            $exportButton.on('click', () => {
                try {
                    const fieldValues = group.inspect?.fields
                        ? group.inspect.fields
                            .map(field => feature.properties[field])
                            .filter(value => value)
                            .join('_')
                        : '';
                    const groupTitle = feature.properties[group.inspect?.label] || 'Exported';
                    const title = fieldValues 
                        ? `${fieldValues}_${groupTitle}` 
                        : feature.properties[group.inspect?.label] || 'Exported_Feature';
                    const description = group.inspect?.title || 'Exported from Amche Goa';
                    
                    const kmlContent = convertToKML(feature, {title, description});
                    
                    const blob = new Blob([kmlContent], {type: 'application/vnd.google-earth.kml+xml'});
                    const url = URL.createObjectURL(blob);
                    
                    const $downloadLink = $('<a>', {
                        href: url,
                        download: `${title}.kml`
                    });
                    
                    $('body').append($downloadLink);
                    $downloadLink[0].click();
                    $downloadLink.remove();
                    URL.revokeObjectURL(url);
                    
                } catch (error) {
                    console.error('Error exporting KML:', error);
                    alert('Error exporting KML. Please check the console for details.');
                }
            });
            
            $exportContainer.append($exportButton);
            $(content).append($exportContainer);
        }

        return content;
    }

    _getInsertPosition(type) {
        const layers = this._map.getStyle().layers;
        
        // Get the layer groups in their defined order
        const orderedGroups = this._options.groups;
        
        // Find current layer's index in the configuration
        const currentGroupIndex = orderedGroups.findIndex(group => 
            group.id === this._currentGroup?.id
        );

        // Find the next layer of the same type that should be above this one
        let insertBeforeId;
        for (let i = currentGroupIndex - 1; i >= 0; i--) {
            const group = orderedGroups[i];
            if (group.type === type || 
                (type === 'vector' && ['vector', 'geojson'].includes(group.type)) ||
                (type === 'geojson' && ['vector', 'geojson'].includes(group.type))) {
                
                // Find the actual layer ID in the map style
                const matchingLayer = layers.find(layer => {
                    const groupId = group.id;
                    return layer.id === groupId || 
                           layer.id === `vector-layer-${groupId}` ||
                           layer.id === `vector-layer-${groupId}-outline` ||
                           layer.id === `geojson-${groupId}-fill` ||
                           layer.id === `geojson-${groupId}-line` ||
                           layer.id === `tms-layer-${groupId}`;
                });
                
                if (matchingLayer) {
                    insertBeforeId = matchingLayer.id;
                    break;
                }
            }
        }

        // Special handling for raster/tms layers to ensure they're above satellite
        if (type === 'tms' || type === 'raster') {
            const baseLayerIndex = layers.findIndex(layer =>
                layer.type === 'raster' && layer.id.includes('satellite')
            );
            
            if (baseLayerIndex !== -1) {
                const nextLayerId = layers[baseLayerIndex + 1]?.id;
                if (nextLayerId && (!insertBeforeId || layers.findIndex(l => l.id === insertBeforeId) < baseLayerIndex)) {
                    insertBeforeId = nextLayerId;
                }
            }
        }

        return insertBeforeId;
    }

    _handleLayerGroupChange(selectedId, groups) {
        const allLayers = this._map.getStyle().layers
            .map(layer => layer.id)
            .filter(id => groups.some(group => 
                id === group.id || 
                id.startsWith(`${group.id}-`) ||
                id.startsWith(`${group.id} `)
            ));

        this._updateLayerVisibility(allLayers, false);
        
        const selectedLayers = allLayers.filter(id => 
            id === selectedId || 
            id.startsWith(`${selectedId}-`) ||
            id.startsWith(`${selectedId} `)
        );
        this._updateLayerVisibility(selectedLayers, true);
    }

    _updateLayerVisibility(layers, isVisible) {
        if (typeof this._map.batch === 'function') {
            this._map.batch(() => {
                this._updateLayerVisibilityImpl(layers, isVisible);
            });
        } else {
            this._updateLayerVisibilityImpl(layers, isVisible);
        }
    }

    _updateLayerVisibilityImpl(layers, isVisible) {
        layers.forEach(layerId => {
            if (this._map.getLayer(layerId)) {
                this._map.setLayoutProperty(
                    layerId,
                    'visibility',
                    isVisible ? 'visible' : 'none'
                );
            }
        });
    }

    _cleanup() {
        this._visibilityCache?.clear();
        this._domCache = {};
        if (this._resizeTimeout) {
            clearTimeout(this._resizeTimeout);
        }
    }
}

window.MapLayerControl = MapLayerControl; <|MERGE_RESOLUTION|>--- conflicted
+++ resolved
@@ -268,15 +268,9 @@
                 } else if (group.type === 'style') {
                     // Add streetmap parameter if style layer is visible
                     visibleLayers.push('streetmap');
-<<<<<<< HEAD
                 } else if (group.type === 'layer-group') {
                     // Find which radio button is selected in this group
                     const radioGroup = groupHeader?.querySelector('.radio-group');
-=======
-                } else if (group.layers) {
-                    // For layer groups, check which radio button is selected
-                    const radioGroup = this._sourceControls[index]?.querySelector('.radio-group');
->>>>>>> 0aaf60c5
                     const selectedRadio = radioGroup?.querySelector('input[type="radio"]:checked');
                     if (selectedRadio) {
                         visibleLayers.push(selectedRadio.value);
@@ -325,7 +319,6 @@
         this._options.groups.forEach((group, groupIndex) => {
             // Update initiallyChecked based on URL parameter or original setting
             if (layersParam) {
-<<<<<<< HEAD
                 if (group.type === 'style') {
                     group.initiallyChecked = activeLayers.includes('streetmap');
                 } else if (group.type === 'layer-group') {
@@ -334,20 +327,10 @@
                         activeLayers.includes(subgroup.id)
                     );
                     group.initiallyChecked = hasActiveSubgroup;
-=======
-                // If layers parameter exists, use it to determine initial state
-                if (group.type === 'style') {
-                    group.initiallyChecked = activeLayers.includes('streetmap');
->>>>>>> 0aaf60c5
                 } else {
                     group.initiallyChecked = activeLayers.includes(group.id);
                 }
             }
-<<<<<<< HEAD
-=======
-            // If no layers parameter, use the original initiallyChecked value
->>>>>>> 0aaf60c5
-
             const $groupHeader = $('<sl-details>', {
                 class: 'group-header w-full map-controls-group',
                 open: group.initiallyChecked || false
@@ -419,7 +402,6 @@
                     $groupHeader[0].open = isChecked;
                 }
             });
-<<<<<<< HEAD
 
             const $titleSpan = $('<span>', {
                 text: group.title,
@@ -428,16 +410,6 @@
 
             $checkboxLabel.append($checkbox, $titleSpan);
 
-=======
-
-            const $titleSpan = $('<span>', {
-                text: group.title,
-                class: 'control-title text-sm font-medium font-bold text-white'
-            });
-
-            $checkboxLabel.append($checkbox, $titleSpan);
-
->>>>>>> 0aaf60c5
             const $opacityButton = ['tms', 'vector', 'geojson', 'layer-group'].includes(group.type) 
                 ? $('<sl-icon-button>', {
                     class: 'opacity-toggle hidden ml-auto',
@@ -1537,7 +1509,6 @@
                 $groupHeader.append($layerControls);
             }
 
-<<<<<<< HEAD
             // Add this after creating the radio group for layer-group types
             if (group.type === 'layer-group' && group.initiallyChecked) {
                 // Find which subgroup should be selected based on URL parameters
@@ -1555,9 +1526,6 @@
                     }
                 });
             }
-
-=======
->>>>>>> 0aaf60c5
         });
 
         if (!this._initialized) {
