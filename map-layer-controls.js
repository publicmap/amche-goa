--- conflicted
+++ resolved
@@ -1861,13 +1861,8 @@
             },
             {
                 name: 'Bhuvan',
-<<<<<<< HEAD
-                url: `https://bhuvanmaps.nrsc.gov.in/?mode=Hybrid#18/${lat}/${lng}`,
+                url: `https://bhuvanmaps.nrsc.gov.in/?mode=Hybrid#${zoom}/${lat}/${lng}`,
                 icon: './assets/icon-bhuvan.png'
-=======
-                url: `https://bhuvanmaps.nrsc.gov.in/?mode=Hybrid#${zoom}/${lat}/${lng}`,
-                icon: 'https://bhuvan.nrsc.gov.in/home/images/bhuvanlite.png'
->>>>>>> 17053cb0
             },
             {
                 name: 'Bharatmaps',
